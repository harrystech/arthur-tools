--- conflicted
+++ resolved
@@ -8,11 +8,8 @@
 """
 
 import gzip
-<<<<<<< HEAD
+import io
 import logging
-=======
-import io
->>>>>>> 532ec404
 import sys
 import urllib.parse
 from functools import partial
@@ -66,11 +63,7 @@
 def _load_remote_content(uri):
     split_result = urllib.parse.urlsplit(uri)
     if split_result.scheme != "s3":
-<<<<<<< HEAD
         raise ValueError(f"scheme {split_result.scheme} not supported")
-=======
-        raise ValueError("scheme {} not supported".format(split_result.scheme))
->>>>>>> 532ec404
     bucket_name, object_key = split_result.netloc, split_result.path.lstrip("/")
     s3 = boto3.resource("s3")
     bucket = s3.Bucket(bucket_name)
