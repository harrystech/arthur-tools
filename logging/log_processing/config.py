--- conflicted
+++ resolved
@@ -21,13 +21,8 @@
 ES_ENDPOINT_BY_BUCKET = "/DW-ETL/ES-By-Bucket/{bucket_name}"
 
 
-<<<<<<< HEAD
 def get_index_name(date=None):
-    """Return name of index for current date (or specified date) with granularity of a day."""
-=======
-def log_index(date=None):
     """Return name of index for current date (or specified date) with granularity of one month."""
->>>>>>> 1e4fdab0
     if date is None:
         instant = datetime.date.today()
     elif isinstance(date, datetime.date):
@@ -134,12 +129,7 @@
 def get_allowable_indices():
     """Return set of indices expected in use given our retention period."""
     today = datetime.datetime.utcnow()
-<<<<<<< HEAD
-    names = [get_index_name(today - datetime.timedelta(days=days)) for days in range(0, OLDEST_INDEX_IN_DAYS)]
-    return sorted(names)
-=======
     return frozenset(log_index(today - datetime.timedelta(days=days)) for days in range(0, OLDEST_INDEX_IN_DAYS))
->>>>>>> 1e4fdab0
 
 
 def build_parser():
